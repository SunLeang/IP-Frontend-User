<<<<<<< HEAD
import React from "react";

export default function Home() {
  return <div>Home</div>;
}
=======
"use client";
import Image from "next/image";
import React, { useState } from "react";
import EventCard from "./components/home_components/EventCard";

const categories = [
  { title: "Seminar", img: "seminar.png" },
  { title: "Culture", img: "lantern.png" },
  { title: "Festival", img: "balloon.png" },
  { title: "Songkran", img: "songkran.png" },
];

const events = [
  {
    title: "Event New Year Celebration",
    img: "new-year.png",
    date: { month: "NOV", day: "22" },
    venue: "Venue",
    time: "00:00 AM - 00:00 PM",
    price: 4.99,
    interested: 10,
    category: "Entertainment",
  },
  {
    title: "Event Booking and Explore",
    img: "eventx.png",
    date: { month: "NOV", day: "22" },
    venue: "Venue",
    time: "00:00 AM - 00:00 PM",
    price: 4.99,
    interested: 10,
    category: "Entertainment",
  },
  {
    title: "Event Summer Festival",
    img: "summer.png",
    date: { month: "NOV", day: "22" },
    venue: "Venue",
    time: "00:00 AM - 00:00 PM",
    price: 4.99,
    interested: 10,
    category: "Entertainment",
  },
  {
    title: "Event Prom Night",
    img: "prom.png",
    date: { month: "NOV", day: "22" },
    venue: "Venue",
    time: "00:00 AM - 00:00 PM",
    price: 4.99,
    interested: 10,
    category: "Entertainment",
  },

  {
    title: "Event New Year Celebration",
    img: "new-year.png",
    date: { month: "NOV", day: "22" },
    venue: "Venue",
    time: "00:00 AM - 00:00 PM",
    price: 4.99,
    interested: 10,
    category: "Entertainment",
  },
  {
    title: "Event Booking and Explore",
    img: "eventx.png",
    date: { month: "NOV", day: "22" },
    venue: "Venue",
    time: "00:00 AM - 00:00 PM",
    price: 4.99,
    interested: 10,
    category: "Entertainment",
  },
  {
    title: "Event Summer Festival",
    img: "summer.png",
    date: { month: "NOV", day: "22" },
    venue: "Venue",
    time: "00:00 AM - 00:00 PM",
    price: 4.99,
    interested: 10,
    category: "Entertainment",
  },
  {
    title: "Event Prom Night",
    img: "prom.png",
    date: { month: "NOV", day: "22" },
    venue: "Venue",
    time: "00:00 AM - 00:00 PM",
    price: 4.99,
    interested: 10,
    category: "Entertainment",
  },
];

export default function page() {
  const [visibleEventsPopular, setVisibleEventsPopular] = useState(4);
  const [isExpandedPopular, setIsExpandedPopular] = useState(false);

  const [visibleEventsOnline, setVisibleEventsOnline] = useState(4);
  const [isExpandedOnline, setIsExpandedOnline] = useState(false);

  const handleSeeMorePopularEvents = () => {
    setIsExpandedPopular((prev) => !prev);
    setVisibleEventsPopular((prev) => (isExpandedPopular ? 4 : events.length));
  };

  const handleSeeMoreOnlineEvents = () => {
    setIsExpandedOnline((prev) => !prev);
    setVisibleEventsOnline((prev) => (isExpandedOnline ? 4 : events.length));
  };

  return (
    <div className="min-h-screen bg-[#f7f9fc] text-gray-900">
      {/* Big Image Top Banner */}
      <section
        className="relative bg-cover bg-center h-[400px]"
        style={{ backgroundImage: "url('/assets/images/banner.png')" }}
      >
        <div className="absolute inset-0 bg-black/40 flex flex-col items-center justify-center text-center px-4">
          <h1 className="text-4xl font-bold text-white">Don't miss out!</h1>
          <h2 className="text-2xl text-white mt-2">
            Explore the <span className="text-yellow-400">vibrant events</span>{" "}
            happening right now.
          </h2>
          <div className="mt-6 w-full max-w-xl">
            <input
              type="text"
              placeholder="Search Events, Categories, Location..."
              className="w-full px-4 py-2 rounded-md focus:outline-none"
            />
          </div>
        </div>
      </section>

      {/* Popular Categorys */}
      <section className="py-12 px-6 text-center">
        <h2 className="text-2xl font-bold mb-8">
          Explore Popular Events Categories
        </h2>
        <div className="flex flex-wrap justify-center gap-20">
          {categories.map(({ title, img }) => (
            <div key={title} className="flex flex-col items-center">
              <Image
                src={`/assets/images/${img}`}
                alt={`${title} img`}
                width={200}
                height={120}
              />
              <span>{title}</span>
            </div>
          ))}
        </div>
      </section>

      {/* Popular Event */}
      <section className="py-6 px-6">
        <div className="flex items-center justify-between mb-6">
          <h2 className="text-2xl font-bold">Popular Events in Phnom Penh</h2>
          <div className="flex gap-2">
            {["All", "Today", "Tomorrow"].map((date) => (
              <DateButton key={date} date={date} />
            ))}
          </div>
        </div>
        <EventCard
          events={events.slice(0, visibleEventsPopular)}
          onSeeMore={handleSeeMorePopularEvents}
          isExpanded={isExpandedPopular}
        />
      </section>

      {/* Discover Best Online Events */}
      <section className="py-6 px-6">
        <h2 className="text-2xl font-bold mb-6">Discover Best Online Events</h2>
        <EventCard
          events={events.slice(0, visibleEventsOnline)}
          onSeeMore={handleSeeMoreOnlineEvents}
          isExpanded={isExpandedOnline}
        />
      </section>
    </div>
  );
}

const DateButton = ({ date }: { date: string }) => {
  return (
    <button className="px-3 py-1 bg-gray-200 rounded-full text-sm">
      {date}
    </button>
  );
};
>>>>>>> 581de71a
<|MERGE_RESOLUTION|>--- conflicted
+++ resolved
@@ -1,10 +1,3 @@
-<<<<<<< HEAD
-import React from "react";
-
-export default function Home() {
-  return <div>Home</div>;
-}
-=======
 "use client";
 import Image from "next/image";
 import React, { useState } from "react";
@@ -197,5 +190,4 @@
       {date}
     </button>
   );
-};
->>>>>>> 581de71a
+};